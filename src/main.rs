use anyhow::Result;
use tracing::Instrument;

use crate::{
    db::blob_db_manager::DBManager,
    slot_processor::SlotProcessor,
    utils::{
        context::create_context,
        telemetry::{get_subscriber, init_subscriber},
    },
};
use std::{thread, time::Duration};

mod beacon_chain;
mod db;
mod slot_processor;
mod types;
mod utils;

#[tokio::main]
<<<<<<< HEAD
async fn main() -> Result<()> {
    dotenv::dotenv().expect("Failed to read .env file");
=======
async fn main() -> Result<(), StdError> {
    dotenv::dotenv().ok();
>>>>>>> 02ed8c83

    let subscriber = get_subscriber("blobscan_indexer".into(), "info".into(), std::io::stdout);
    init_subscriber(subscriber);

    let context = create_context().await?;
    let mut slot_processor = SlotProcessor::try_init(&context, None).await?;

    let mut current_slot = match context.db_manager.read_metadata(None).await? {
        Some(metadata) => metadata.last_slot + 1,
        None => 0,
    };

    loop {
        if let Some(latest_beacon_block) = context.beacon_api.get_block(None).await? {
            let latest_slot: u32 = latest_beacon_block.slot.parse()?;

            let slot_span = tracing::trace_span!("slot_processor", slot = latest_slot);

            if current_slot < latest_slot {
                slot_processor
                    .process_slots(current_slot, latest_slot)
                    .instrument(slot_span)
                    .await?;

                current_slot = latest_slot;
            }
        }
        thread::sleep(Duration::from_secs(1));
    }
}<|MERGE_RESOLUTION|>--- conflicted
+++ resolved
@@ -18,13 +18,8 @@
 mod utils;
 
 #[tokio::main]
-<<<<<<< HEAD
 async fn main() -> Result<()> {
-    dotenv::dotenv().expect("Failed to read .env file");
-=======
-async fn main() -> Result<(), StdError> {
     dotenv::dotenv().ok();
->>>>>>> 02ed8c83
 
     let subscriber = get_subscriber("blobscan_indexer".into(), "info".into(), std::io::stdout);
     init_subscriber(subscriber);
